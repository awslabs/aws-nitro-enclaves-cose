//! COSE Signing

use openssl::bn::BigNum;
use openssl::ecdsa::EcdsaSig;
use openssl::hash::{hash, MessageDigest};
use openssl::nid::Nid;
use openssl::pkey::PKeyRef;
use openssl::pkey::{Private, Public};
use serde::{Deserialize, Deserializer, Serialize};
use serde_bytes::ByteBuf;
use serde_cbor::Error as CborError;
use serde_cbor::Value as CborValue;
use serde_repr::{Deserialize_repr, Serialize_repr};
use std::collections::BTreeMap;

use crate::error::COSEError;

#[derive(Clone, Debug, Serialize, Deserialize, Default)]
/// Implementation of header_map, with CborValue keys and CborValue values.
pub struct HeaderMap(
    #[serde(deserialize_with = "::serde_with::rust::maps_duplicate_key_is_error::deserialize")]
    BTreeMap<CborValue, CborValue>,
);

impl HeaderMap {
    /// Creates an empty HeaderMap
    pub fn new() -> Self {
        HeaderMap(BTreeMap::new())
    }

    /// Inserts an element into HeaderMap. Both key and value are CborValue.
    /// If key already has a value, that value is returned.
    pub fn insert(&mut self, key: CborValue, value: CborValue) -> Option<CborValue> {
        self.0.insert(key, value)
    }

    /// Returns the element at key.
    pub fn get(&self, key: &CborValue) -> Option<&CborValue> {
        self.0.get(key)
    }

    /// Returns true if HeaderMap has no elements, false otherwise.
    pub fn is_empty(&self) -> bool {
        self.0.is_empty()
    }

    /// Parses a slice of bytes into a HeaderMap, if possible.
    pub fn from_bytes(header_map: &[u8]) -> Result<Self, CborError> {
        serde_cbor::from_slice(&header_map)
    }
}

/// Values from https://tools.ietf.org/html/rfc8152#section-8.1
#[derive(Debug, Copy, Clone, Serialize_repr, Deserialize_repr)]
#[repr(i8)]
pub enum SignatureAlgorithm {
    ///  ECDSA w/ SHA-256
    ES256 = -7,
    ///  ECDSA w/ SHA-384
    ES384 = -35,
    /// ECDSA w/ SHA-512
    ES512 = -36,
}

impl Into<HeaderMap> for SignatureAlgorithm {
    fn into(self) -> HeaderMap {
        // Convenience method for creating the map that would go into the signature structures
        // Can be appended into a larger HeaderMap
        // `1` is the index defined in the spec for Algorithm
        let mut map = HeaderMap::new();
        map.insert(1.into(), (self as i8).into());
        map
    }
}

///  Implementation of the Sig_structure as defined in
///  [RFC8152](https://tools.ietf.org/html/rfc8152#section-4.4).
///
///  In order to create a signature, a well-defined byte stream is needed.
///  The Sig_structure is used to create the canonical form.  This signing
///  and verification process takes in the body information (COSE_Sign or
///  COSE_Sign1), the signer information (COSE_Signature), and the
///  application data (external source).  A Sig_structure is a CBOR array.
///  The fields of the Sig_structure in order are:
///
///  1.  A text string identifying the context of the signature.  The
///      context string is:
///
///         "Signature" for signatures using the COSE_Signature structure.
///
///         "Signature1" for signatures using the COSE_Sign1 structure.
///
///         "CounterSignature" for signatures used as counter signature
///         attributes.
///
///  2.  The protected attributes from the body structure encoded in a
///      bstr type.  If there are no protected attributes, a bstr of
///      length zero is used.
///
///  3.  The protected attributes from the signer structure encoded in a
///      bstr type.  If there are no protected attributes, a bstr of
///      length zero is used.  This field is omitted for the COSE_Sign1
///      signature structure.
///
///  4.  The protected attributes from the application encoded in a bstr
///      type.  If this field is not supplied, it defaults to a zero-
///      length binary string.  (See Section 4.3 for application guidance
///      on constructing this field.)
///
///  5.  The payload to be signed encoded in a bstr type.  The payload is
///      placed here independent of how it is transported.
///
///  Note: A struct serializes to a map, while a tuple serializes to an array,
///  which is why this struct is actually a tuple
///  Note: This structure only needs to be serializable, since it's
///  used for generating a signature and not transported anywhere. Both
///  sides need to generate it independently.
#[derive(Debug, Clone, Serialize)]
pub struct SigStructure(
    /// context: "Signature" / "Signature1" / "CounterSignature"
    String,
    /// body_protected : empty_or_serialized_map,
    ByteBuf,
    /// ? sign_protected : empty_or_serialized_map,
    #[serde(default)]
    #[serde(skip_serializing_if = "Option::is_none")]
    Option<ByteBuf>,
    /// external_aad : bstr,
    ByteBuf,
    /// payload : bstr
    ByteBuf,
);

fn map_to_empty_or_serialized(map: &HeaderMap) -> Result<Vec<u8>, CborError> {
    if map.is_empty() {
        Ok(vec![])
    } else {
        Ok(serde_cbor::to_vec(map)?)
    }
}

impl SigStructure {
    /// Takes the protected field of the COSE_Sign object and a raw slice of bytes as payload and creates a
    /// SigStructure for one signer from it
    pub fn new_sign1(body_protected: &[u8], payload: &[u8]) -> Result<Self, CborError> {
        Ok(SigStructure(
            String::from("Signature1"),
            ByteBuf::from(body_protected.to_vec()),
            None,
            ByteBuf::new(),
            ByteBuf::from(payload.to_vec()),
        ))
    }

    /// Takes the protected field of the COSE_Sign object and a CborValue as payload and creates a
    /// SigStructure for one signer from it
    pub fn new_sign1_cbor_value(
        body_protected: &[u8],
        payload: &CborValue,
    ) -> Result<Self, CborError> {
        Self::new_sign1(body_protected, &serde_cbor::to_vec(payload)?)
    }

    /// Serializes the SigStructure to . We don't care about deserialization, since
    /// both sides are supposed to compute the SigStructure and compare.
    pub fn as_bytes(&self) -> Result<Vec<u8>, CborError> {
        serde_cbor::to_vec(self)
    }
}

///  Implementation of the COSE_Sign1 structure as defined in
///  [RFC8152](https://tools.ietf.org/html/rfc8152#section-4.2).
///
///  The COSE_Sign1 signature structure is used when only one signature is
///  going to be placed on a message.  The parameters dealing with the
///  content and the signature are placed in the same pair of buckets
///  rather than having the separation of COSE_Sign.
///
///  The structure can be encoded as either tagged or untagged depending
///  on the context it will be used in.  A tagged COSE_Sign1 structure is
///  identified by the CBOR tag 18.  The CDDL fragment that represents
///  this is:
///
///  COSE_Sign1_Tagged = #6.18(COSE_Sign1)
///
///  The CBOR object that carries the body, the signature, and the
///  information about the body and signature is called the COSE_Sign1
///  structure.  Examples of COSE_Sign1 messages can be found in
///  Appendix C.2.
///
///  The COSE_Sign1 structure is a CBOR array.  The fields of the array in
///  order are:
///
///  protected:  This is as described in Section 3.
///
///  unprotected:  This is as described in Section 3.
///
///  payload:  This is as described in Section 4.1.
///
///  signature:  This field contains the computed signature value.  The
///     type of the field is a bstr.
///
///  The CDDL fragment that represents the above text for COSE_Sign1
///  follows.
///
///  COSE_Sign1 = [
///      Headers,
///      payload : bstr / nil,
///      signature : bstr
///  ]
///
///  # https://tools.ietf.org/html/rfc8152#section-3
///
///  Headers = (
///       protected : empty_or_serialized_map,
///       unprotected : header_map
///   )
///
///   header_map = {
///       Generic_Headers,
///       * label => values
///   }
///
///   empty_or_serialized_map = bstr .cbor header_map / bstr .size 0
///
///   Generic_Headers = (
///       ? 1 => int / tstr,  ; algorithm identifier
///       ? 2 => [+label],    ; criticality
///       ? 3 => tstr / int,  ; content type
///       ? 4 => bstr,        ; key identifier
///       ? 5 => bstr,        ; IV
///       ? 6 => bstr,        ; Partial IV
///       ? 7 => COSE_Signature / [+COSE_Signature] ; Counter signature
///   )
///
///   Note: Currently, the structures are not tagged, since it isn't required by
///   the spec and the only way to achieve this is to add the token at the
///   start of the serialized object, since the serde_cbor library doesn't
///   support custom tags.
#[derive(Debug, Clone, Serialize)]
pub struct COSESign1(
    /// protected: empty_or_serialized_map,
    ByteBuf,
    /// unprotected: HeaderMap
    HeaderMap,
    /// payload: bstr
    /// The spec allows payload to be nil and transported separately, but it's not useful at the
    /// moment, so this is just a ByteBuf for simplicity.
    ByteBuf,
    /// signature: bstr
    ByteBuf,
);

impl<'de> Deserialize<'de> for COSESign1 {
    fn deserialize<D>(deserializer: D) -> Result<COSESign1, D::Error>
    where
        D: Deserializer<'de>,
    {
        use serde::de::{Error, SeqAccess, Visitor};
        use std::fmt;

        struct COSESign1Visitor;

        impl<'de> Visitor<'de> for COSESign1Visitor {
            type Value = COSESign1;

            fn expecting(&self, f: &mut fmt::Formatter) -> fmt::Result {
                f.write_str("a possibly tagged COSESign1 structure")
            }

            fn visit_seq<A>(self, mut seq: A) -> Result<COSESign1, A::Error>
            where
                A: SeqAccess<'de>,
            {
                // This is the untagged version
                let protected = match seq.next_element()? {
                    Some(v) => v,
                    None => return Err(A::Error::missing_field("protected")),
                };
                let header_map = match seq.next_element()? {
                    Some(v) => v,
                    None => return Err(A::Error::missing_field("header_map")),
                };
                let payload = match seq.next_element()? {
                    Some(v) => v,
                    None => return Err(A::Error::missing_field("payload")),
                };
                let signature = match seq.next_element()? {
                    Some(v) => v,
                    None => return Err(A::Error::missing_field("signature")),
                };
                Ok(COSESign1(protected, header_map, payload, signature))
            }

            fn visit_newtype_struct<D>(self, deserializer: D) -> Result<COSESign1, D::Error>
            where
                D: Deserializer<'de>,
            {
                // This is the tagged version: we ignore the tag part, and just go into it
                deserializer.deserialize_seq(COSESign1Visitor)
            }
        }

        deserializer.deserialize_any(COSESign1Visitor)
    }
}

impl COSESign1 {
    /// Follows the recommandations put in place by the RFC and doesn't deal with potential
    /// mismatches: https://tools.ietf.org/html/rfc8152#section-8.1.
    fn curve_to_parameters(
        curve_name: Nid,
    ) -> Result<(SignatureAlgorithm, MessageDigest, usize), COSEError> {
        match curve_name {
            // Recommended to use with SHA256
            Nid::X9_62_PRIME256V1 => Ok((SignatureAlgorithm::ES256, MessageDigest::sha256(), 32)),
            // Recommended to use with SHA384
            Nid::SECP384R1 => Ok((SignatureAlgorithm::ES384, MessageDigest::sha384(), 48)),
            // Recommended to use with SHA512
            Nid::SECP521R1 => Ok((
                SignatureAlgorithm::ES512,
                MessageDigest::sha512(),
                66, /* Not a typo */
            )),
            _ => Err(COSEError::UnsupportedError(format!(
                "Curve name {:?} is not supported",
                curve_name
            ))),
        }
    }

    /// Creates a COSESign1 structure from the given payload and some unprotected data in the form
    /// of a HeaderMap. Signs the content with the given key using the recommedations from the spec
    /// and sets the protected part of the document to reflect the algorithm used.
    pub fn new(
        payload: &[u8],
        unprotected: &HeaderMap,
        key: &PKeyRef<Private>,
    ) -> Result<Self, COSEError> {
        let ec_key = key.ec_key().map_err(|_| COSEError::UnimplementedError)?;

        let curve_name = ec_key
            .group()
            .curve_name()
            .ok_or(COSEError::UnimplementedError)?;

        let (sig_alg, _, _) = COSESign1::curve_to_parameters(curve_name)?;

        let mut protected = HeaderMap::new();
        protected.insert(1.into(), (sig_alg as i8).into());

        Self::new_with_protected(payload, &protected, unprotected, key)
    }

    /// Creates a COSESign1 structure from the given payload and some protected and unprotected data
    /// in the form of a HeaderMap. Signs the content with the given key using the recommedations
    /// from the spec and sets the algorithm used into the protected header.
    pub fn new_with_protected(
        payload: &[u8],
        protected: &HeaderMap,
        unprotected: &HeaderMap,
        key: &PKeyRef<Private>,
    ) -> Result<Self, COSEError> {
        let key = key.ec_key().map_err(|_| COSEError::UnimplementedError)?;

        let curve_name = key
            .group()
            .curve_name()
            .ok_or(COSEError::UnimplementedError)?;

        let (_, digest, key_length) = COSESign1::curve_to_parameters(curve_name)?;

        // Create the SigStruct to sign
        let protected_bytes =
            map_to_empty_or_serialized(&protected).map_err(COSEError::SerializationError)?;

        let sig_structure = SigStructure::new_sign1(&protected_bytes, payload)
            .map_err(COSEError::SerializationError)?;

        let struct_digest = hash(
            digest,
            &sig_structure
                .as_bytes()
                .map_err(COSEError::SerializationError)?,
        )
        .map_err(COSEError::SignatureError)?;

        // The spec defines the signature as:
        // Signature = I2OSP(R, n) | I2OSP(S, n), where n = ceiling(key_length / 8)
        // The Signer interface doesn't provide this, so this will use EcdsaSig interface instead
        // and concatenate R and S.
        // See https://tools.ietf.org/html/rfc8017#section-4.1 for details.
        let signature =
            EcdsaSig::sign(struct_digest.as_ref(), &key).map_err(COSEError::SignatureError)?;
        let bytes_r = signature.r().to_vec();
        let bytes_s = signature.s().to_vec();

        // These should *never* exceed ceiling(key_length / 8)
        assert!(bytes_r.len() <= key_length);
        assert!(bytes_s.len() <= key_length);

        let mut signature_bytes = vec![0u8; key_length * 2];

        // This is big-endian encoding so padding might be added at the start if the factor is
        // too short.
        let offset_copy = key_length - bytes_r.len();
        signature_bytes[offset_copy..offset_copy + bytes_r.len()].copy_from_slice(&bytes_r);

        // This is big-endian encoding so padding might be added at the start if the factor is
        // too short.
        let offset_copy = key_length - bytes_s.len() + key_length;
        signature_bytes[offset_copy..offset_copy + bytes_s.len()].copy_from_slice(&bytes_s);

        Ok(COSESign1(
            ByteBuf::from(protected_bytes),
            unprotected.clone(),
            ByteBuf::from(payload.to_vec()),
            ByteBuf::from(signature_bytes),
        ))
    }

    /// Serializes the structure for transport / storage. If `tagged` is true, the optional #6.18
    /// tag is added to the output.
    pub fn as_bytes(&self, tagged: bool) -> Result<Vec<u8>, COSEError> {
        let bytes = if tagged {
            serde_cbor::to_vec(&serde_cbor::tags::Tagged::new(Some(18), &self))
        } else {
            serde_cbor::to_vec(&self)
        };
        bytes.map_err(COSEError::SerializationError)
    }

    /// This function deserializes the structure, but doesn't check the contents for correctness
    /// at all. Accepts untagged structures or structures with tag 18.
    pub fn from_bytes(bytes: &[u8]) -> Result<Self, COSEError> {
        let cosesign1: serde_cbor::tags::Tagged<Self> =
            serde_cbor::from_slice(bytes).map_err(COSEError::SerializationError)?;

        match cosesign1.tag {
            None | Some(18) => (),
            Some(tag) => return Err(COSEError::TagError(Some(tag))),
        }
        let protected = cosesign1.value.0.as_slice();
        let _: HeaderMap =
            serde_cbor::from_slice(protected).map_err(COSEError::SerializationError)?;
        Ok(cosesign1.value)
    }

    /// This function deserializes the structure, but doesn't check the contents for correctness
    /// at all. Accepts structures with tag 18.
    pub fn from_bytes_tagged(bytes: &[u8]) -> Result<Self, COSEError> {
        let cosesign1: serde_cbor::tags::Tagged<Self> =
            serde_cbor::from_slice(bytes).map_err(COSEError::SerializationError)?;

        match cosesign1.tag {
            Some(18) => (),
            other => return Err(COSEError::TagError(other)),
        }

        let protected = cosesign1.value.0.as_slice();
        let _: HeaderMap =
            serde_cbor::from_slice(protected).map_err(COSEError::SerializationError)?;
        Ok(cosesign1.value)
    }

    /// This checks the signature included in the structure against the given public key and
    /// returns true if the signature matches the given key.
    pub fn verify_signature(&self, key: &PKeyRef<Public>) -> Result<bool, COSEError> {
        let key = key.ec_key().map_err(|_| COSEError::UnimplementedError)?;
        // Don't support anonymous curves
        let curve_name = key.group().curve_name().ok_or_else(|| {
            COSEError::UnsupportedError("Anonymous curves are not supported".to_string())
        })?;

        // In theory, the digest itself does not have to match the curve, however,
        // this is the recommendation and the spec does not even provide a way to specify
        // another digest type, so, signatures will fail if this is done differently
        let (signature_alg, digest, key_length) = COSESign1::curve_to_parameters(curve_name)?;

        // The spec reads as follows:
        //    alg:  This parameter is used to indicate the algorithm used for the
        //        security processing.  This parameter MUST be authenticated where
        //        the ability to do so exists.  This support is provided by AEAD
        //        algorithms or construction (COSE_Sign, COSE_Sign0, COSE_Mac, and
        //        COSE_Mac0).  This authentication can be done either by placing the
        //        header in the protected header bucket or as part of the externally
        //        supplied data.  The value is taken from the "COSE Algorithms"
        //        registry (see Section 16.4).
        // TODO: Currently this only validates the case where the Signature Algorithm is included
        // in the protected headers. To be compatible with other implementations this should be
        // more flexible, as stated in the spec.
        let protected: HeaderMap =
            HeaderMap::from_bytes(&self.0).map_err(COSEError::SerializationError)?;

        if let Some(protected_signature_alg_val) = protected.get(&CborValue::Integer(1)) {
            let protected_signature_alg = match protected_signature_alg_val {
                CborValue::Integer(val) => val,
                _ => {
                    return Err(COSEError::SpecificationError(
                        "Protected Header contains invalid Signature Algorithm specification"
                            .to_string(),
                    ))
                }
            };
            if protected_signature_alg != &(signature_alg as i8 as i128) {
                // The key doesn't match the one specified in the HeaderMap, so this fails
                // signature verification immediately.
                return Ok(false);
            }
        } else {
            return Err(COSEError::SpecificationError(
                "Protected Header does not contain a valid Signature Algorithm specification"
                    .to_string(),
            ));
        }

        let sig_structure = SigStructure::new_sign1(
            &self.0, /* protected headers */
            &self.2, /* payload */
        )
        .map_err(COSEError::SerializationError)?;

        let struct_digest = hash(
            digest,
            &sig_structure
                .as_bytes()
                .map_err(COSEError::SerializationError)?,
        )
        .map_err(COSEError::SignatureError)?;

        // Recover the R and S factors from the signature contained in the object
        let (bytes_r, bytes_s) = self.3.split_at(key_length);

        let r = BigNum::from_slice(&bytes_r).map_err(COSEError::SignatureError)?;
        let s = BigNum::from_slice(&bytes_s).map_err(COSEError::SignatureError)?;

        let sig = EcdsaSig::from_private_components(r, s).map_err(COSEError::SignatureError)?;
        Ok(sig
            .verify(&struct_digest, &key)
            .map_err(COSEError::SignatureError)?)
    }

    /// This gets the `payload` and `protected` data of the document.
    /// If `key` is provided, it only gets the data if the signature is correctly verified,
    /// otherwise returns `Err(COSEError::UnverifiedSignature)`.
    pub fn get_protected_and_payload(
        &self,
        key: Option<&PKeyRef<Public>>,
    ) -> Result<(HeaderMap, Vec<u8>), COSEError> {
        if key.is_some() && !self.verify_signature(key.unwrap())? {
            return Err(COSEError::UnverifiedSignature);
        }
        let protected: HeaderMap =
            HeaderMap::from_bytes(&self.0).map_err(COSEError::SerializationError)?;
        Ok((protected, self.2.to_vec()))
    }

    /// This gets the `payload` of the document. If `key` is provided, it only gets the payload
    /// if the signature is correctly verified, otherwise returns
    /// `Err(COSEError::UnverifiedSignature)`.
    pub fn get_payload(&self, key: Option<&PKeyRef<Public>>) -> Result<Vec<u8>, COSEError> {
        if key.is_some() && !self.verify_signature(&key.unwrap())? {
            return Err(COSEError::UnverifiedSignature);
        }
        Ok(self.2.to_vec())
    }
}

#[cfg(test)]
mod tests {
    use super::*;
    use openssl::pkey::PKey;

    // Public domain work: Pride and Prejudice by Jane Austen, taken from https://www.gutenberg.org/files/1342/1342.txt
    const TEXT: &[u8] = b"It is a truth universally acknowledged, that a single man in possession of a good fortune, must be in want of a wife.";

    #[test]
    fn map_serialization() {
        // Empty map
        let map: HeaderMap = HeaderMap::new();
        assert_eq!(map_to_empty_or_serialized(&map).unwrap(), []);

        // Checks that the body_protected field will be serialized correctly
        let map: HeaderMap = SignatureAlgorithm::ES256.into();
        assert_eq!(
            map_to_empty_or_serialized(&map).unwrap(),
            [0xa1, 0x01, 0x26]
        );

        let map: HeaderMap = SignatureAlgorithm::ES384.into();
        assert_eq!(
            map_to_empty_or_serialized(&map).unwrap(),
            [0xa1, 0x01, 0x38, 0x22]
        );

        let map: HeaderMap = SignatureAlgorithm::ES512.into();
        assert_eq!(
            map_to_empty_or_serialized(&map).unwrap(),
            [0xa1, 0x01, 0x38, 0x23]
        );
    }

    #[test]
    fn map_with_duplicates() {
        // Check that HeaderMaps with duplicate entries emit error
        // {1: 42, 2: 42}
        let test = [0xa2, 0x01, 0x18, 0x2A, 0x02, 0x18, 0x2A];
        let map: HeaderMap = serde_cbor::from_slice(&test).unwrap();
        assert_eq!(
            map.get(&CborValue::Integer(1)),
            Some(&CborValue::Integer(42))
        );
        assert_eq!(
            map.get(&CborValue::Integer(2)),
            Some(&CborValue::Integer(42))
        );

        // {1: 42, 2: 42, 1: 43}
        let test = [0xa3, 0x01, 0x18, 0x2A, 0x02, 0x18, 0x2A, 0x01, 0x18, 0x2B];
        let map: Result<HeaderMap, _> = serde_cbor::from_slice(&test);
        assert!(map.is_err());

        // {1: 42, 2: 42, 2: 42}
        let test = [0xa3, 0x01, 0x18, 0x2A, 0x02, 0x18, 0x2A, 0x02, 0x18, 0x2A];
        let map: Result<HeaderMap, _> = serde_cbor::from_slice(&test);
        assert!(map.is_err());
    }

    #[test]
    fn sig_structure_text() {
        let map = HeaderMap::new();

        let map_serialized = map_to_empty_or_serialized(&map).unwrap();
        let sig_structure = SigStructure::new_sign1(&map_serialized, TEXT).unwrap();

        assert_eq!(
            vec![
                0x84, /* "Signature1" */
                0x6A, 0x53, 0x69, 0x67, 0x6E, 0x61, 0x74, 0x75, 0x72, 0x65, 0x31,
                /* protected: */
                0x40, /* unprotected: */
                0x40, /* payload: */
                0x58, 0x75, 0x49, 0x74, 0x20, 0x69, 0x73, 0x20, 0x61, 0x20, 0x74, 0x72, 0x75, 0x74,
                0x68, 0x20, 0x75, 0x6E, 0x69, 0x76, 0x65, 0x72, 0x73, 0x61, 0x6C, 0x6C, 0x79, 0x20,
                0x61, 0x63, 0x6B, 0x6E, 0x6F, 0x77, 0x6C, 0x65, 0x64, 0x67, 0x65, 0x64, 0x2C, 0x20,
                0x74, 0x68, 0x61, 0x74, 0x20, 0x61, 0x20, 0x73, 0x69, 0x6E, 0x67, 0x6C, 0x65, 0x20,
                0x6D, 0x61, 0x6E, 0x20, 0x69, 0x6E, 0x20, 0x70, 0x6F, 0x73, 0x73, 0x65, 0x73, 0x73,
                0x69, 0x6F, 0x6E, 0x20, 0x6F, 0x66, 0x20, 0x61, 0x20, 0x67, 0x6F, 0x6F, 0x64, 0x20,
                0x66, 0x6F, 0x72, 0x74, 0x75, 0x6E, 0x65, 0x2C, 0x20, 0x6D, 0x75, 0x73, 0x74, 0x20,
                0x62, 0x65, 0x20, 0x69, 0x6E, 0x20, 0x77, 0x61, 0x6E, 0x74, 0x20, 0x6F, 0x66, 0x20,
                0x61, 0x20, 0x77, 0x69, 0x66, 0x65, 0x2E,
            ],
            sig_structure.as_bytes().unwrap()
        );

        let map: HeaderMap = SignatureAlgorithm::ES256.into();
        let map_serialized = map_to_empty_or_serialized(&map).unwrap();
        let sig_structure = SigStructure::new_sign1(&map_serialized, TEXT).unwrap();
        assert_eq!(
            vec![
                0x84, /* "Signature1" */
                0x6A, 0x53, 0x69, 0x67, 0x6E, 0x61, 0x74, 0x75, 0x72, 0x65, 0x31,
                /* protected: */
                0x43, 0xA1, 0x01, 0x26, /* unprotected: */
                0x40, /* payload: */
                0x58, 0x75, 0x49, 0x74, 0x20, 0x69, 0x73, 0x20, 0x61, 0x20, 0x74, 0x72, 0x75, 0x74,
                0x68, 0x20, 0x75, 0x6E, 0x69, 0x76, 0x65, 0x72, 0x73, 0x61, 0x6C, 0x6C, 0x79, 0x20,
                0x61, 0x63, 0x6B, 0x6E, 0x6F, 0x77, 0x6C, 0x65, 0x64, 0x67, 0x65, 0x64, 0x2C, 0x20,
                0x74, 0x68, 0x61, 0x74, 0x20, 0x61, 0x20, 0x73, 0x69, 0x6E, 0x67, 0x6C, 0x65, 0x20,
                0x6D, 0x61, 0x6E, 0x20, 0x69, 0x6E, 0x20, 0x70, 0x6F, 0x73, 0x73, 0x65, 0x73, 0x73,
                0x69, 0x6F, 0x6E, 0x20, 0x6F, 0x66, 0x20, 0x61, 0x20, 0x67, 0x6F, 0x6F, 0x64, 0x20,
                0x66, 0x6F, 0x72, 0x74, 0x75, 0x6E, 0x65, 0x2C, 0x20, 0x6D, 0x75, 0x73, 0x74, 0x20,
                0x62, 0x65, 0x20, 0x69, 0x6E, 0x20, 0x77, 0x61, 0x6E, 0x74, 0x20, 0x6F, 0x66, 0x20,
                0x61, 0x20, 0x77, 0x69, 0x66, 0x65, 0x2E,
            ],
            sig_structure.as_bytes().unwrap()
        );
    }

    /// Static PRIME256V1/P-256 key to be used when cross-validating the implementation
    fn get_ec256_test_key() -> (PKey<Private>, PKey<Public>) {
        let alg =
            openssl::ec::EcGroup::from_curve_name(openssl::nid::Nid::X9_62_PRIME256V1).unwrap();
        let x = openssl::bn::BigNum::from_hex_str(
            "9ff7423a1aace5f3e33dfaeda2c7744e3d15c2a4f6382386c93fa60c1bdb260c",
        )
        .unwrap();
        let y = openssl::bn::BigNum::from_hex_str(
            "3489e6b132f36e5ece948e73bd44231a1c3d0dacf566712a44fe8a9835d5b6fe",
        )
        .unwrap();
        let d = openssl::bn::BigNum::from_hex_str(
            "8e21d79fb6955dbe7bb592d92de4690f8bf75dc1495b2433ba78d5828e1f933f",
        )
        .unwrap();

        let ec_public =
            openssl::ec::EcKey::from_public_key_affine_coordinates(&alg, &x, &y).unwrap();
        let ec_private =
            openssl::ec::EcKey::from_private_components(&alg, &d, &ec_public.public_key()).unwrap();
        (
            PKey::from_ec_key(ec_private).unwrap(),
            PKey::from_ec_key(ec_public).unwrap(),
        )
    }

    /// Static SECP384R1/P-384 key to be used when cross-validating the implementation
    fn get_ec384_test_key() -> (PKey<Private>, PKey<Public>) {
        let alg = openssl::ec::EcGroup::from_curve_name(openssl::nid::Nid::SECP384R1).unwrap();
        let x = openssl::bn::BigNum::from_hex_str(
            "5a829f62f2f4f095c0e922719285b4b981c677912870a413137a5d7319916fa8\
             584a6036951d06ffeae99ca73ab1a2dc",
        )
        .unwrap();
        let y = openssl::bn::BigNum::from_hex_str(
            "e1b76e08cb20d6afcea7423f8b49ec841dde6f210a6174750bf8136a31549422\
             4df153184557a6c29a1d7994804f604c",
        )
        .unwrap();
        let d = openssl::bn::BigNum::from_hex_str(
            "55c6aa815a31741bc37f0ffddea73af2397bad640816ef22bfb689efc1b6cc68\
             2a73f7e5a657248e3abad500e46d5afc",
        )
        .unwrap();
        let ec_public =
            openssl::ec::EcKey::from_public_key_affine_coordinates(&alg, &x, &y).unwrap();
        let ec_private =
            openssl::ec::EcKey::from_private_components(&alg, &d, &ec_public.public_key()).unwrap();
        (
            PKey::from_ec_key(ec_private).unwrap(),
            PKey::from_ec_key(ec_public).unwrap(),
        )
    }

    /// Static SECP521R1/P-512 key to be used when cross-validating the implementation
    fn get_ec512_test_key() -> (PKey<Private>, PKey<Public>) {
        let alg = openssl::ec::EcGroup::from_curve_name(openssl::nid::Nid::SECP521R1).unwrap();
        let x = openssl::bn::BigNum::from_hex_str(
            "004365ee31a93b6e69b2c895890aaae14194cd84601bbb59587ad08ab5960522\
             7dc7b34288e6471b0f06050763b88b4fb017f279c86030b0069100401e4016a3\
             be8a",
        )
        .unwrap();
        let y = openssl::bn::BigNum::from_hex_str(
            "00792d772bf93cd965027df2df02d3f99ea1c4ecd18c20738ebae66854fd3afc\
             d2ea4e902bcd37a4d2a5c639caee71513acaf7d8f7ffa11042257c5d8c697409\
             5713",
        )
        .unwrap();
        let d = openssl::bn::BigNum::from_hex_str(
            "007c6fd88271bcd6c5d6bada258691a27700abeff0ad86891a27f93a73f00947\
             7c53b4e069db544429ad8220d18813f5f3ab90946ebdf4f41ca929999709f7c4\
             89e8",
        )
        .unwrap();
        let ec_public =
            openssl::ec::EcKey::from_public_key_affine_coordinates(&alg, &x, &y).unwrap();
        let ec_private =
            openssl::ec::EcKey::from_private_components(&alg, &d, &ec_public.public_key()).unwrap();
        (
            PKey::from_ec_key(ec_private).unwrap(),
            PKey::from_ec_key(ec_public).unwrap(),
        )
    }

    /// Randomly generate PRIME256V1/P-256 key to use for validating signining internally
    fn generate_ec256_test_key() -> (PKey<Private>, PKey<Public>) {
        let alg =
            openssl::ec::EcGroup::from_curve_name(openssl::nid::Nid::X9_62_PRIME256V1).unwrap();
        let ec_private = openssl::ec::EcKey::generate(&alg).unwrap();
        let ec_public = openssl::ec::EcKey::from_public_key(&alg, ec_private.public_key()).unwrap();
        (
            PKey::from_ec_key(ec_private).unwrap(),
            PKey::from_ec_key(ec_public).unwrap(),
        )
    }

    /// Randomly generate SECP384R1/P-384 key to use for validating signining internally
    fn generate_ec384_test_key() -> (PKey<Private>, PKey<Public>) {
        let alg = openssl::ec::EcGroup::from_curve_name(openssl::nid::Nid::SECP384R1).unwrap();
        let ec_private = openssl::ec::EcKey::generate(&alg).unwrap();
        let ec_public = openssl::ec::EcKey::from_public_key(&alg, ec_private.public_key()).unwrap();
        (
            PKey::from_ec_key(ec_private).unwrap(),
            PKey::from_ec_key(ec_public).unwrap(),
        )
    }

    /// Randomly generate SECP521R1/P-512 key to use for validating signing internally
    fn generate_ec512_test_key() -> (PKey<Private>, PKey<Public>) {
        let alg = openssl::ec::EcGroup::from_curve_name(openssl::nid::Nid::SECP521R1).unwrap();
        let ec_private = openssl::ec::EcKey::generate(&alg).unwrap();
        let ec_public = openssl::ec::EcKey::from_public_key(&alg, ec_private.public_key()).unwrap();
        (
            PKey::from_ec_key(ec_private).unwrap(),
            PKey::from_ec_key(ec_public).unwrap(),
        )
    }

    #[test]
    fn cose_sign1_ec256_validate() {
        let (_, ec_public) = get_ec256_test_key();

        // This output was validated against COSE-C implementation
        let cose_doc = COSESign1::from_bytes(&[
            0xd9, 0x00, 0x12, /* tag 18 */
            0x84, /* Protected: {1: -7} */
            0x43, 0xA1, 0x01, 0x26, /* Unprotected: {4: '11'} */
            0xA1, 0x04, 0x42, 0x31, 0x31, /* payload: */
            0x58, 0x75, 0x49, 0x74, 0x20, 0x69, 0x73, 0x20, 0x61, 0x20, 0x74, 0x72, 0x75, 0x74,
            0x68, 0x20, 0x75, 0x6E, 0x69, 0x76, 0x65, 0x72, 0x73, 0x61, 0x6C, 0x6C, 0x79, 0x20,
            0x61, 0x63, 0x6B, 0x6E, 0x6F, 0x77, 0x6C, 0x65, 0x64, 0x67, 0x65, 0x64, 0x2C, 0x20,
            0x74, 0x68, 0x61, 0x74, 0x20, 0x61, 0x20, 0x73, 0x69, 0x6E, 0x67, 0x6C, 0x65, 0x20,
            0x6D, 0x61, 0x6E, 0x20, 0x69, 0x6E, 0x20, 0x70, 0x6F, 0x73, 0x73, 0x65, 0x73, 0x73,
            0x69, 0x6F, 0x6E, 0x20, 0x6F, 0x66, 0x20, 0x61, 0x20, 0x67, 0x6F, 0x6F, 0x64, 0x20,
            0x66, 0x6F, 0x72, 0x74, 0x75, 0x6E, 0x65, 0x2C, 0x20, 0x6D, 0x75, 0x73, 0x74, 0x20,
            0x62, 0x65, 0x20, 0x69, 0x6E, 0x20, 0x77, 0x61, 0x6E, 0x74, 0x20, 0x6F, 0x66, 0x20,
            0x61, 0x20, 0x77, 0x69, 0x66, 0x65, 0x2E, /* Signature - length 32 x 2 */
            0x58, 0x40, /* R: */
            0x6E, 0x6D, 0xF6, 0x54, 0x89, 0xEA, 0x3B, 0x01, 0x88, 0x33, 0xF5, 0xFC, 0x4F, 0x84,
            0xF8, 0x1B, 0x4D, 0x5E, 0xFD, 0x5A, 0x09, 0xD5, 0xC6, 0x2F, 0x2E, 0x92, 0x38, 0x5D,
            0xCE, 0x31, 0xE2, 0xD1, /* S: */
            0x5A, 0x53, 0xA9, 0xF0, 0x75, 0xE8, 0xFB, 0x39, 0x66, 0x9F, 0xCD, 0x4E, 0xB5, 0x22,
            0xC8, 0x5C, 0x92, 0x77, 0x45, 0x2F, 0xA8, 0x57, 0xF5, 0xFE, 0x37, 0x9E, 0xDD, 0xEF,
            0x0F, 0xAB, 0x3C, 0xDD,
        ])
        .unwrap();

        assert_eq!(cose_doc.get_payload(Some(&ec_public)).unwrap(), TEXT);
    }

    #[test]
    fn cose_sign1_ec384_validate() {
        let (_, ec_public) = get_ec384_test_key();

        // This output was validated against COSE-C implementation
        let cose_doc = COSESign1::from_bytes(&[
            0x84, /* Protected: {1: -35} */
            0x44, 0xA1, 0x01, 0x38, 0x22, /* Unprotected: {4: '11'} */
            0xA1, 0x04, 0x42, 0x31, 0x31, /* payload: */
            0x58, 0x75, 0x49, 0x74, 0x20, 0x69, 0x73, 0x20, 0x61, 0x20, 0x74, 0x72, 0x75, 0x74,
            0x68, 0x20, 0x75, 0x6E, 0x69, 0x76, 0x65, 0x72, 0x73, 0x61, 0x6C, 0x6C, 0x79, 0x20,
            0x61, 0x63, 0x6B, 0x6E, 0x6F, 0x77, 0x6C, 0x65, 0x64, 0x67, 0x65, 0x64, 0x2C, 0x20,
            0x74, 0x68, 0x61, 0x74, 0x20, 0x61, 0x20, 0x73, 0x69, 0x6E, 0x67, 0x6C, 0x65, 0x20,
            0x6D, 0x61, 0x6E, 0x20, 0x69, 0x6E, 0x20, 0x70, 0x6F, 0x73, 0x73, 0x65, 0x73, 0x73,
            0x69, 0x6F, 0x6E, 0x20, 0x6F, 0x66, 0x20, 0x61, 0x20, 0x67, 0x6F, 0x6F, 0x64, 0x20,
            0x66, 0x6F, 0x72, 0x74, 0x75, 0x6E, 0x65, 0x2C, 0x20, 0x6D, 0x75, 0x73, 0x74, 0x20,
            0x62, 0x65, 0x20, 0x69, 0x6E, 0x20, 0x77, 0x61, 0x6E, 0x74, 0x20, 0x6F, 0x66, 0x20,
            0x61, 0x20, 0x77, 0x69, 0x66, 0x65, 0x2E, /* signature - length 48 x 2 */
            0x58, 0x60, /* R: */
            0xCD, 0x42, 0xD2, 0x76, 0x32, 0xD5, 0x41, 0x4E, 0x4B, 0x54, 0x5C, 0x95, 0xFD, 0xE6,
            0xE3, 0x50, 0x5B, 0x93, 0x58, 0x0F, 0x4B, 0x77, 0x31, 0xD1, 0x4A, 0x86, 0x52, 0x31,
            0x75, 0x26, 0x6C, 0xDE, 0xB2, 0x4A, 0xFF, 0x2D, 0xE3, 0x36, 0x4E, 0x9C, 0xEE, 0xE9,
            0xF9, 0xF7, 0x95, 0xA0, 0x15, 0x15, /* S: */
            0x5B, 0xC7, 0x12, 0xAA, 0x28, 0x63, 0xE2, 0xAA, 0xF6, 0x07, 0x8A, 0x81, 0x90, 0x93,
            0xFD, 0xFC, 0x70, 0x59, 0xA3, 0xF1, 0x46, 0x7F, 0x64, 0xEC, 0x7E, 0x22, 0x1F, 0xD1,
            0x63, 0xD8, 0x0B, 0x3B, 0x55, 0x26, 0x25, 0xCF, 0x37, 0x9D, 0x1C, 0xBB, 0x9E, 0x51,
            0x38, 0xCC, 0xD0, 0x7A, 0x19, 0x31,
        ])
        .unwrap();

        assert_eq!(cose_doc.get_payload(Some(&ec_public)).unwrap(), TEXT);
    }

    #[test]
    fn cose_sign1_ec512_validate() {
        let (_, ec_public) = get_ec512_test_key();

        // This output was validated against COSE-C implementation
        let cose_doc = COSESign1::from_bytes(&[
            0x84, /* Protected: {1: -36} */
            0x44, 0xA1, 0x01, 0x38, 0x23, /* Unprotected: {4: '11'} */
            0xA1, 0x04, 0x42, 0x31, 0x31, /* payload: */
            0x58, 0x75, 0x49, 0x74, 0x20, 0x69, 0x73, 0x20, 0x61, 0x20, 0x74, 0x72, 0x75, 0x74,
            0x68, 0x20, 0x75, 0x6E, 0x69, 0x76, 0x65, 0x72, 0x73, 0x61, 0x6C, 0x6C, 0x79, 0x20,
            0x61, 0x63, 0x6B, 0x6E, 0x6F, 0x77, 0x6C, 0x65, 0x64, 0x67, 0x65, 0x64, 0x2C, 0x20,
            0x74, 0x68, 0x61, 0x74, 0x20, 0x61, 0x20, 0x73, 0x69, 0x6E, 0x67, 0x6C, 0x65, 0x20,
            0x6D, 0x61, 0x6E, 0x20, 0x69, 0x6E, 0x20, 0x70, 0x6F, 0x73, 0x73, 0x65, 0x73, 0x73,
            0x69, 0x6F, 0x6E, 0x20, 0x6F, 0x66, 0x20, 0x61, 0x20, 0x67, 0x6F, 0x6F, 0x64, 0x20,
            0x66, 0x6F, 0x72, 0x74, 0x75, 0x6E, 0x65, 0x2C, 0x20, 0x6D, 0x75, 0x73, 0x74, 0x20,
            0x62, 0x65, 0x20, 0x69, 0x6E, 0x20, 0x77, 0x61, 0x6E, 0x74, 0x20, 0x6F, 0x66, 0x20,
            0x61, 0x20, 0x77, 0x69, 0x66, 0x65, 0x2E, /* signature - length 66 x 2 */
            0x58, 0x84, /* R: */
            0x01, 0xE5, 0xAE, 0x6A, 0xE6, 0xE2, 0xE3, 0xC0, 0xB5, 0x1D, 0xD1, 0x62, 0x74, 0x1C,
            0xF9, 0x9D, 0xA6, 0x88, 0x19, 0x5C, 0xD9, 0x0E, 0x65, 0xFB, 0xBE, 0xE2, 0x38, 0x83,
            0x81, 0x32, 0x3C, 0xAE, 0xC9, 0x1B, 0x3D, 0x0E, 0x3A, 0xC1, 0x4D, 0x0B, 0x8B, 0x29,
            0xA8, 0x56, 0x2E, 0xB2, 0x17, 0x65, 0x9F, 0x27, 0xBE, 0xB4, 0x30, 0xA1, 0xD7, 0x4F,
            0x42, 0x35, 0x3A, 0x2C, 0x0A, 0xC5, 0x1F, 0xC2, 0x36, 0x48, /* S: */
            0x00, 0x00, 0x89, 0xEA, 0xF7, 0x09, 0x50, 0xF8, 0x45, 0x83, 0xA7, 0xC4, 0x79, 0x2F,
            0xAD, 0xC6, 0x96, 0xC3, 0x03, 0x33, 0xF2, 0xDF, 0x19, 0x48, 0x83, 0x93, 0xAB, 0xAE,
            0x31, 0x6A, 0x2E, 0x17, 0x1D, 0x58, 0x87, 0x65, 0xC4, 0x36, 0xA2, 0xA2, 0x05, 0xAD,
            0x81, 0x51, 0xF3, 0x97, 0x3E, 0xC0, 0xB4, 0xA7, 0xB8, 0x97, 0xE4, 0x90, 0x8C, 0x79,
            0x6F, 0x85, 0x24, 0x84, 0xAE, 0x39, 0x26, 0xB3, 0xB8, 0x1B,
        ])
        .unwrap();

        assert_eq!(cose_doc.get_payload(Some(&ec_public)).unwrap(), TEXT);
    }

    #[test]
    fn cose_sign1_ec256_text() {
        let (ec_private, ec_public) = generate_ec256_test_key();
        let mut map = HeaderMap::new();
        map.insert(CborValue::Integer(4), CborValue::Bytes(b"11".to_vec()));

        let cose_doc1 = COSESign1::new(TEXT, &map, &ec_private).unwrap();
        let cose_doc2 = COSESign1::from_bytes(&cose_doc1.as_bytes(false).unwrap()).unwrap();

        assert_eq!(
            cose_doc1.get_payload(None).unwrap(),
            cose_doc2.get_payload(Some(&ec_public)).unwrap()
        );
    }

    #[test]
    fn cose_sign1_ec256_text_tagged() {
        let (ec_private, ec_public) = generate_ec256_test_key();
        let mut map = HeaderMap::new();
        map.insert(CborValue::Integer(4), CborValue::Bytes(b"11".to_vec()));

        let cose_doc1 = COSESign1::new(TEXT, &map, &ec_private).unwrap();
        let tagged_bytes = cose_doc1.as_bytes(true).unwrap();
        // Tag 6.18 should be present
        assert_eq!(tagged_bytes[0], 6 << 5 | 18);
        let cose_doc2 = COSESign1::from_bytes(&tagged_bytes).unwrap();

        assert_eq!(
            cose_doc1.get_payload(None).unwrap(),
            cose_doc2.get_payload(Some(&ec_public)).unwrap()
        );
    }

    #[test]
<<<<<<< HEAD
    fn cose_sign1_ec256_text_tagged_serde() {
        let (ec_private, ec_public) = generate_ec256_test_key();
        let mut map = HeaderMap::new();
        map.insert(CborValue::Integer(4), CborValue::Bytes(b"11".to_vec()));

        let cose_doc1 = COSESign1::new(TEXT, &map, &ec_private).unwrap();
        let tagged_bytes = cose_doc1.as_bytes(true).unwrap();
        // Tag 6.18 should be present
        assert_eq!(tagged_bytes[0], 6 << 5 | 18);
        let cose_doc2: COSESign1 = serde_cbor::from_slice(&tagged_bytes).unwrap();

        assert_eq!(
            cose_doc1.get_payload(None).unwrap(),
            cose_doc2.get_payload(Some(&ec_public)).unwrap()
        );
=======
    fn cose_sign1_ec256_text_with_extra_protected() {
        let (ec_private, ec_public) = generate_ec256_test_key();

        let mut protected = HeaderMap::new();
        protected.insert(
            CborValue::Integer(1),
            (SignatureAlgorithm::ES256 as i8).into(),
        );
        protected.insert(CborValue::Integer(15), CborValue::Bytes(b"12".to_vec()));

        let mut unprotected = HeaderMap::new();
        unprotected.insert(CborValue::Integer(4), CborValue::Bytes(b"11".to_vec()));

        let cose_doc1 =
            COSESign1::new_with_protected(TEXT, &protected, &unprotected, &ec_private).unwrap();
        let cose_doc2 = COSESign1::from_bytes(&cose_doc1.as_bytes(false).unwrap()).unwrap();

        let (protected, payload) = cose_doc2
            .get_protected_and_payload(Some(&ec_public))
            .unwrap();

        assert_eq!(
            protected.get(&CborValue::Integer(1)),
            Some(&CborValue::Integer(-7)),
        );
        assert_eq!(
            protected.get(&CborValue::Integer(15)),
            Some(&CborValue::Bytes(b"12".to_vec())),
        );
        assert_eq!(payload, TEXT,);
>>>>>>> c601a249
    }

    #[test]
    fn cose_sign1_ec384_text() {
        let (ec_private, ec_public) = generate_ec384_test_key();
        let mut map = HeaderMap::new();
        map.insert(CborValue::Integer(4), CborValue::Bytes(b"11".to_vec()));

        let cose_doc1 = COSESign1::new(TEXT, &map, &ec_private).unwrap();
        let cose_doc2 = COSESign1::from_bytes(&cose_doc1.as_bytes(false).unwrap()).unwrap();

        assert_eq!(
            cose_doc1.get_payload(None).unwrap(),
            cose_doc2.get_payload(Some(&ec_public)).unwrap()
        );
    }

    #[test]
    fn cose_sign1_ec512_text() {
        let (ec_private, ec_public) = generate_ec512_test_key();
        let mut map = HeaderMap::new();
        map.insert(CborValue::Integer(4), CborValue::Bytes(b"11".to_vec()));

        let cose_doc1 = COSESign1::new(TEXT, &map, &ec_private).unwrap();
        let cose_doc2 = COSESign1::from_bytes(&cose_doc1.as_bytes(false).unwrap()).unwrap();

        assert_eq!(
            cose_doc1.get_payload(Some(&ec_public)).unwrap(),
            TEXT.to_vec()
        );
        assert_eq!(
            cose_doc1.get_payload(None).unwrap(),
            cose_doc2.get_payload(Some(&ec_public)).unwrap()
        );
    }

    #[test]
    fn unknown_curve() {
        let alg = openssl::ec::EcGroup::from_curve_name(openssl::nid::Nid::SECP256K1).unwrap();
        let ec_private = openssl::ec::EcKey::generate(&alg).unwrap();
        let ec_private = PKey::from_ec_key(ec_private).unwrap();
        let map = HeaderMap::new();
        let result = COSESign1::new(TEXT, &map, &ec_private);
        assert!(result.is_err());
    }

    #[test]
    fn validate_with_wrong_key() {
        let (ec_private, ec_public) = generate_ec512_test_key();
        let (_, ec_public_other) = generate_ec512_test_key();
        let mut map = HeaderMap::new();
        map.insert(CborValue::Integer(4), CborValue::Bytes(b"11".to_vec()));

        let cose_doc1 = COSESign1::new(TEXT, &map, &ec_private).unwrap();

        assert!(cose_doc1.verify_signature(&ec_public).unwrap());
        assert!(!cose_doc1.verify_signature(&ec_public_other).unwrap());
    }

    #[test]
    fn validate_with_wrong_key_type() {
        let (ec_private, ec_public) = generate_ec512_test_key();
        let (_, ec_public_other) = generate_ec384_test_key();
        let mut map = HeaderMap::new();
        map.insert(CborValue::Integer(4), CborValue::Bytes(b"11".to_vec()));

        let cose_doc1 = COSESign1::new(TEXT, &map, &ec_private).unwrap();

        assert!(cose_doc1.verify_signature(&ec_public).unwrap());
        assert!(!cose_doc1.verify_signature(&ec_public_other).unwrap());
    }

    #[test]
    fn cose_sign1_ec256_tampered_content() {
        let (_, ec_public) = get_ec256_test_key();

        let cose_doc = COSESign1::from_bytes(&[
            0x84, /* Protected: {1: -7} */
            0x43, 0xA1, 0x01, 0x26, /* Unprotected: {4: '11'} */
            0xA1, 0x04, 0x42, 0x31, 0x31, /* payload: */
            0x58, 0x75, 0x49, 0x74, 0x20, 0x69, 0x73, 0x20, 0x61, 0x20, 0x74, 0x72, 0x75, 0x74,
            0x68, 0x20, 0x75, 0x6F, 0x69, 0x76, 0x65, 0x72, 0x73, 0x61, 0x6C, 0x6C, 0x79, 0x20,
            0x61, 0x63, 0x6B, 0x6E, 0x6F, 0x77, 0x6C, 0x65, 0x64, 0x67, 0x65, 0x64, 0x2C, 0x20,
            0x74, 0x68, 0x61, 0x74, 0x20, 0x61, 0x20, 0x73, 0x69, 0x6E, 0x67, 0x6C, 0x65, 0x20,
            0x6D, 0x61, 0x6E, 0x20, 0x69, 0x6E, 0x20, 0x70, 0x6F, 0x73, 0x73, 0x65, 0x73, 0x73,
            0x69, 0x6F, 0x6E, 0x20, 0x6F, 0x66, 0x20, 0x61, 0x20, 0x67, 0x6F, 0x6F, 0x64, 0x20,
            0x66, 0x6F, 0x72, 0x74, 0x75, 0x6E, 0x65, 0x2C, 0x20, 0x6D, 0x75, 0x73, 0x74, 0x20,
            0x62, 0x65, 0x20, 0x69, 0x6E, 0x20, 0x77, 0x61, 0x6E, 0x74, 0x20, 0x6F, 0x66, 0x20,
            0x61, 0x20, 0x77, 0x69, 0x66, 0x65, 0x2E, /* Signature - length 32 x 2 */
            0x58, 0x40, /* R: */
            0x6E, 0x6D, 0xF6, 0x54, 0x89, 0xEA, 0x3B, 0x01, 0x88, 0x33, 0xF5, 0xFC, 0x4F, 0x84,
            0xF8, 0x1B, 0x4D, 0x5E, 0xFD, 0x5A, 0x09, 0xD5, 0xC6, 0x2F, 0x2E, 0x92, 0x38, 0x5D,
            0xCE, 0x31, 0xE2, 0xD1, /* S: */
            0x5A, 0x53, 0xA9, 0xF0, 0x75, 0xE8, 0xFB, 0x39, 0x66, 0x9F, 0xCD, 0x4E, 0xB5, 0x22,
            0xC8, 0x5C, 0x92, 0x77, 0x45, 0x2F, 0xA8, 0x57, 0xF5, 0xFE, 0x37, 0x9E, 0xDD, 0xEF,
            0x0F, 0xAB, 0x3C, 0xDD,
        ])
        .unwrap();

        assert!(cose_doc.get_payload(Some(&ec_public)).is_err());
    }

    #[test]
    fn cose_sign1_ec256_tampered_signature() {
        let (_, ec_public) = get_ec256_test_key();

        let cose_doc = COSESign1::from_bytes(&[
            0x84, /* Protected: {1: -7} */
            0x43, 0xA1, 0x01, 0x26, /* Unprotected: {4: '11'} */
            0xA1, 0x04, 0x42, 0x31, 0x31, /* payload: */
            0x58, 0x75, 0x49, 0x74, 0x20, 0x69, 0x73, 0x20, 0x61, 0x20, 0x74, 0x72, 0x75, 0x74,
            0x68, 0x20, 0x75, 0x6E, 0x69, 0x76, 0x65, 0x72, 0x73, 0x61, 0x6C, 0x6C, 0x79, 0x20,
            0x61, 0x63, 0x6B, 0x6E, 0x6F, 0x77, 0x6C, 0x65, 0x64, 0x67, 0x65, 0x64, 0x2C, 0x20,
            0x74, 0x68, 0x61, 0x74, 0x20, 0x61, 0x20, 0x73, 0x69, 0x6E, 0x67, 0x6C, 0x65, 0x20,
            0x6D, 0x61, 0x6E, 0x20, 0x69, 0x6E, 0x20, 0x70, 0x6F, 0x73, 0x73, 0x65, 0x73, 0x73,
            0x69, 0x6F, 0x6E, 0x20, 0x6F, 0x66, 0x20, 0x61, 0x20, 0x67, 0x6F, 0x6F, 0x64, 0x20,
            0x66, 0x6F, 0x72, 0x74, 0x75, 0x6E, 0x65, 0x2C, 0x20, 0x6D, 0x75, 0x73, 0x74, 0x20,
            0x62, 0x65, 0x20, 0x69, 0x6E, 0x20, 0x77, 0x61, 0x6E, 0x74, 0x20, 0x6F, 0x66, 0x20,
            0x61, 0x20, 0x77, 0x69, 0x66, 0x65, 0x2E, /* Signature - length 32 x 2 */
            0x58, 0x40, /* R: */
            0x6E, 0x6D, 0xF6, 0x54, 0x89, 0xEA, 0x3B, 0x01, 0x88, 0x33, 0xF5, 0xFC, 0x4F, 0x84,
            0xF8, 0x1B, 0x4D, 0x5E, 0xFD, 0x5B, 0x09, 0xD5, 0xC6, 0x2F, 0x2E, 0x92, 0x38, 0x5D,
            0xCE, 0x31, 0xE2, 0xD1, /* S: */
            0x5A, 0x53, 0xA9, 0xF0, 0x75, 0xE8, 0xFB, 0x39, 0x66, 0x9F, 0xCD, 0x4E, 0xB5, 0x22,
            0xC8, 0x5C, 0x92, 0x77, 0x45, 0x2F, 0xA8, 0x57, 0xF5, 0xFE, 0x37, 0x9E, 0xDD, 0xEF,
            0x0F, 0xAB, 0x3C, 0xDD,
        ])
        .unwrap();

        assert!(cose_doc.get_payload(Some(&ec_public)).is_err());
    }

    #[test]
    fn cose_sign1_ec256_invalid_tag() {
        let cose_doc = COSESign1::from_bytes(&[
            0xd3, /* tag 19 */
            0x84, /* Protected: {1: -7} */
            0x43, 0xA1, 0x01, 0x26, /* Unprotected: {4: '11'} */
            0xA1, 0x04, 0x42, 0x31, 0x31, /* payload: */
            0x58, 0x75, 0x49, 0x74, 0x20, 0x69, 0x73, 0x20, 0x61, 0x20, 0x74, 0x72, 0x75, 0x74,
            0x68, 0x20, 0x75, 0x6E, 0x69, 0x76, 0x65, 0x72, 0x73, 0x61, 0x6C, 0x6C, 0x79, 0x20,
            0x61, 0x63, 0x6B, 0x6E, 0x6F, 0x77, 0x6C, 0x65, 0x64, 0x67, 0x65, 0x64, 0x2C, 0x20,
            0x74, 0x68, 0x61, 0x74, 0x20, 0x61, 0x20, 0x73, 0x69, 0x6E, 0x67, 0x6C, 0x65, 0x20,
            0x6D, 0x61, 0x6E, 0x20, 0x69, 0x6E, 0x20, 0x70, 0x6F, 0x73, 0x73, 0x65, 0x73, 0x73,
            0x69, 0x6F, 0x6E, 0x20, 0x6F, 0x66, 0x20, 0x61, 0x20, 0x67, 0x6F, 0x6F, 0x64, 0x20,
            0x66, 0x6F, 0x72, 0x74, 0x75, 0x6E, 0x65, 0x2C, 0x20, 0x6D, 0x75, 0x73, 0x74, 0x20,
            0x62, 0x65, 0x20, 0x69, 0x6E, 0x20, 0x77, 0x61, 0x6E, 0x74, 0x20, 0x6F, 0x66, 0x20,
            0x61, 0x20, 0x77, 0x69, 0x66, 0x65, 0x2E, /* Signature - length 32 x 2 */
            0x58, 0x40, /* R: */
            0x6E, 0x6D, 0xF6, 0x54, 0x89, 0xEA, 0x3B, 0x01, 0x88, 0x33, 0xF5, 0xFC, 0x4F, 0x84,
            0xF8, 0x1B, 0x4D, 0x5E, 0xFD, 0x5A, 0x09, 0xD5, 0xC6, 0x2F, 0x2E, 0x92, 0x38, 0x5D,
            0xCE, 0x31, 0xE2, 0xD1, /* S: */
            0x5A, 0x53, 0xA9, 0xF0, 0x75, 0xE8, 0xFB, 0x39, 0x66, 0x9F, 0xCD, 0x4E, 0xB5, 0x22,
            0xC8, 0x5C, 0x92, 0x77, 0x45, 0x2F, 0xA8, 0x57, 0xF5, 0xFE, 0x37, 0x9E, 0xDD, 0xEF,
            0x0F, 0xAB, 0x3C, 0xDD,
        ]);

        match cose_doc.unwrap_err() {
            COSEError::TagError(Some(19)) => (),
            _ => panic!(),
        }
    }

    #[test]
    fn cose_sign1_ec256_missing_tag() {
        let cose_doc = COSESign1::from_bytes_tagged(&[
            0x84, /* Protected: {1: -7} */
            0x43, 0xA1, 0x01, 0x26, /* Unprotected: {4: '11'} */
            0xA1, 0x04, 0x42, 0x31, 0x31, /* payload: */
            0x58, 0x75, 0x49, 0x74, 0x20, 0x69, 0x73, 0x20, 0x61, 0x20, 0x74, 0x72, 0x75, 0x74,
            0x68, 0x20, 0x75, 0x6E, 0x69, 0x76, 0x65, 0x72, 0x73, 0x61, 0x6C, 0x6C, 0x79, 0x20,
            0x61, 0x63, 0x6B, 0x6E, 0x6F, 0x77, 0x6C, 0x65, 0x64, 0x67, 0x65, 0x64, 0x2C, 0x20,
            0x74, 0x68, 0x61, 0x74, 0x20, 0x61, 0x20, 0x73, 0x69, 0x6E, 0x67, 0x6C, 0x65, 0x20,
            0x6D, 0x61, 0x6E, 0x20, 0x69, 0x6E, 0x20, 0x70, 0x6F, 0x73, 0x73, 0x65, 0x73, 0x73,
            0x69, 0x6F, 0x6E, 0x20, 0x6F, 0x66, 0x20, 0x61, 0x20, 0x67, 0x6F, 0x6F, 0x64, 0x20,
            0x66, 0x6F, 0x72, 0x74, 0x75, 0x6E, 0x65, 0x2C, 0x20, 0x6D, 0x75, 0x73, 0x74, 0x20,
            0x62, 0x65, 0x20, 0x69, 0x6E, 0x20, 0x77, 0x61, 0x6E, 0x74, 0x20, 0x6F, 0x66, 0x20,
            0x61, 0x20, 0x77, 0x69, 0x66, 0x65, 0x2E, /* Signature - length 32 x 2 */
            0x58, 0x40, /* R: */
            0x6E, 0x6D, 0xF6, 0x54, 0x89, 0xEA, 0x3B, 0x01, 0x88, 0x33, 0xF5, 0xFC, 0x4F, 0x84,
            0xF8, 0x1B, 0x4D, 0x5E, 0xFD, 0x5A, 0x09, 0xD5, 0xC6, 0x2F, 0x2E, 0x92, 0x38, 0x5D,
            0xCE, 0x31, 0xE2, 0xD1, /* S: */
            0x5A, 0x53, 0xA9, 0xF0, 0x75, 0xE8, 0xFB, 0x39, 0x66, 0x9F, 0xCD, 0x4E, 0xB5, 0x22,
            0xC8, 0x5C, 0x92, 0x77, 0x45, 0x2F, 0xA8, 0x57, 0xF5, 0xFE, 0x37, 0x9E, 0xDD, 0xEF,
            0x0F, 0xAB, 0x3C, 0xDD,
        ]);

        match cose_doc.unwrap_err() {
            COSEError::TagError(None) => (),
            _ => panic!(),
        }
    }
}<|MERGE_RESOLUTION|>--- conflicted
+++ resolved
@@ -931,7 +931,6 @@
     }
 
     #[test]
-<<<<<<< HEAD
     fn cose_sign1_ec256_text_tagged_serde() {
         let (ec_private, ec_public) = generate_ec256_test_key();
         let mut map = HeaderMap::new();
@@ -947,7 +946,7 @@
             cose_doc1.get_payload(None).unwrap(),
             cose_doc2.get_payload(Some(&ec_public)).unwrap()
         );
-=======
+
     fn cose_sign1_ec256_text_with_extra_protected() {
         let (ec_private, ec_public) = generate_ec256_test_key();
 
@@ -978,7 +977,6 @@
             Some(&CborValue::Bytes(b"12".to_vec())),
         );
         assert_eq!(payload, TEXT,);
->>>>>>> c601a249
     }
 
     #[test]
